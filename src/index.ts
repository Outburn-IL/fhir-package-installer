/* eslint-disable @typescript-eslint/no-explicit-any */
/**
 * © Copyright Outburn Ltd. 2022-2025 All Rights Reserved
 *   Project name: FHIR-Package-Installer
 */

import fs from 'fs-extra';
import pLimit from 'p-limit';
import path from 'path';
import { Readable } from 'stream';
import { pipeline } from 'stream/promises';
import * as tar from 'tar-stream';
import * as zlib from 'zlib';
import temp from 'temp';
import os from 'os';
import shallowParse from './shallowParse';
import { createUtils } from './utils';

import type {
  ILogger,
  FpiConfig,
  FileInPackageIndex,
  PackageIdentifier,
  PackageIndex,
  PackageManifest,
  PackageResource,
  DownloadPackageOptions,
  InstallPackageOptions
} from './types';

temp.track();

/**
 * default logger uses global console methods
 */
const defaultLogger: ILogger = {
  info: (msg: any) => console.log(msg),
  warn: (msg: any) => console.warn(msg),
  error: (msg: any) => console.error(msg)
};

/**
 * Max number of concurrent file operations (read / write))
 */
const limit = pLimit(Math.max(4, os.cpus().length));

export class FhirPackageInstaller {
  private logger: ILogger = defaultLogger;
  private utils: ReturnType<typeof createUtils>;
  private registryUrl = 'https://packages.fhir.org';
  private fallbackUrlBase = 'https://packages.simplifier.net';
  /**
   * Path to the FHIR package cache directory.
   * This directory is used to store downloaded and extracted FHIR packages.
   * If the directory does not exist, it will be created.
   */
  private cachePath: string = path.join(os.homedir(), '.fhir', 'packages');
  private skipExamples = false; // skip dependency installation of example packages
  private prethrow: (msg: Error | any) => Error;
  
  constructor(config?: FpiConfig) {
    const { logger, registryUrl, cachePath, skipExamples } = config || {} as FpiConfig;
    if (registryUrl) {
      this.registryUrl = registryUrl;
    }
    if (cachePath) {
      this.cachePath = cachePath;
    }
    if (logger) {
      this.logger = logger;
    };
    this.utils = createUtils(this.logger);
    this.prethrow = logger ? this.utils.defaultPrethrow : this.utils.prethrowWithLogger;
    if (skipExamples) {
      this.skipExamples = skipExamples;
    }
    if (!fs.existsSync(this.cachePath)) {
      fs.mkdirSync(this.cachePath, { recursive: true });
      this.logger.info(`Directory '${this.cachePath}' created successfully.`);
    }
  }


  // ==== Privtae methods ====
  /**
   * Takes a PackageIdentifier Object and returns the corresponding directory name of the package
   * @param packageObject A PackageObject with both name and version keys
   * @returns (string) Directory name in the standard format `name#version`
   */
  private async toDirName(packageId: PackageIdentifier | string): Promise<string> {
    packageId = typeof packageId === 'string' ? await this.toPackageObject(packageId) : packageId;
    return packageId.id + '#' + packageId.version;
  }


  /**
   * Get the full path to the .fpi.index.json file in the package folder
   * @param packageObject A PackageIdentifier Object with both name and version keys
   * @returns (string) The path to the package index file
   */
  private async getPackageIndexPath(packageId: PackageIdentifier | string): Promise<string> {
    return path.join(await this.getPackageDirPath(packageId), 'package', '.fpi.index.json');
  }


  /**
   * Scans a package folder and generates a new `.fpi.index.json` file
   * @param packageObject The package identifier object
   * @returns PackageIndex
   */
  private async generatePackageIndex(packageId: PackageIdentifier | string): Promise<PackageIndex> {
    const pckIdObj = typeof packageId === 'string' ? await this.toPackageObject(packageId) : packageId;
    this.logger.info(`Generating new .fpi.index.json file for package ${pckIdObj.id}@${pckIdObj.version}...`);
    const packagePath = await this.getPackageDirPath(pckIdObj);
    const indexPath = await this.getPackageIndexPath(pckIdObj);
    try {
      const fileList = await fs.readdir(path.join(packagePath, 'package'));
      const files = await Promise.all(
        fileList.filter(
          file => file.endsWith('.json') && file !== 'package.json' && !file.endsWith('.index.json')
        ).map(
          file => limit(
            async () => {
              const content = shallowParse(await fs.readFile(path.join(packagePath, 'package', file), { encoding: 'utf8' }));
              const indexEntry = this.utils.extractResourceIndexEntry(file, content as PackageResource);
              return indexEntry;
            }
          )
        )
      );
      const indexJson: PackageIndex = {
        'index-version': 2,
        files
      };
      await fs.writeJSON(indexPath, indexJson);
      return indexJson;
    } catch (e) {
      throw this.prethrow(e);
    }
  }
<<<<<<< HEAD
  
=======

  private fetchJson(url: string): Promise<any> {
    return this.withRetries(() => new Promise((resolve, reject) => {
      https.get(url, (res) => {
        let data = '';
        res.on('data', (chunk) => (data += chunk));
        res.on('end', () => {
          try {
            resolve(JSON.parse(data));
          } catch (e) {
            reject(new Error(`Failed to parse JSON from ${url}: ${e}`));
          }
        });
      }).on('error', reject);
    }));
  }  

  private fetchStream(url: string): Promise<Readable> {
    try {
      return this.withRetries(() => new Promise((resolve, reject) => {
        https.get(url, (res) => {
          if (res.statusCode === 200) {
            resolve(res);
          } else {
            reject(new Error(`Failed to fetch ${url} (status ${res.statusCode})`));
          }
        }).on('error', reject);
      }));      
    } catch (e) {
      this.logger.error(`Failed to fetch stream from ${url}`);
      throw e;
    }
  }  

>>>>>>> 9b0ad7bf
  private async getPackageDataFromRegistry(packageName: string): Promise<Record<string, any>> {
    return await this.utils.fetchJson(`${this.registryUrl}/${packageName}/`);
  }

  private async getTarballUrl(packageObject: PackageIdentifier): Promise<string> {
    let url: string;
    try {
      const packageData = await this.getPackageDataFromRegistry(packageObject.id);
      url = packageData.versions[packageObject.version]?.dist?.tarball ?? packageData.versions[packageObject.version]?.url;
    } catch {
      throw new Error(`Package ${packageObject.id}@${packageObject.version} not found in the registry at ${this.registryUrl}.`);
    }      
    if (!url) {
      return `${this.fallbackUrlBase}/${packageObject.id}/-/${packageObject.id}-${packageObject.version}.tgz`;
    }
    return url;
  }

<<<<<<< HEAD
=======
  private async downloadFile(url: string, destination: string): Promise<void> {
    try {
      const tarballStream = await this.fetchStream(url);
      const fileStream = fs.createWriteStream(destination);
      await finished(tarballStream.pipe(fileStream));
    } catch (e) {
      this.logger.error(`Failed to download file from ${url}`);
      throw e;
    }
  }

>>>>>>> 9b0ad7bf
  private async downloadTarball(packageObject: PackageIdentifier): Promise<string> {
    const tempDirectory = temp.mkdirSync();
    const tarballPath = path.join(tempDirectory, `${packageObject.id}-${packageObject.version}.tgz`);
    const tarballUrl = await this.getTarballUrl(packageObject);
    
    this.logger.info(`Downloading ${packageObject.id}@${packageObject.version} from ${tarballUrl}`);
<<<<<<< HEAD
    await this.utils.downloadFile(tarballUrl, tarballPath);
=======
    try {
      await this.downloadFile(tarballUrl, tarballPath);
    } catch (e) {
      this.logger.error(`Failed to download package ${packageObject.id}@${packageObject.version} from ${tarballUrl}`);
      throw e;
    }
>>>>>>> 9b0ad7bf
    return tarballPath;
  }

  /**
   * Extracts a tarball to a temporary directory and generates a new `.fpi.index.json` file.
   * The tarball can be a file path or a stream.
   * @param src The source tarball, either a file path or a Readable stream.
   * @returns The path to the temporary directory where the package was extracted.
   */
  private async extractTarball(src: string | Readable): Promise<string> {
    const tarballStream: Readable = typeof src === 'string' ? fs.createReadStream(src) : src;
    
    const indexEntries: FileInPackageIndex[] = [];
    const handleEntryPromises: Promise<void>[] = [];

    const tempDirectory = temp.mkdirSync();
    this.logger.info(`Extracting package to ${tempDirectory}`);
    const extract = tar.extract();
  
    extract.on('entry', (header, stream, next) => {
      const fullPath = path.join(tempDirectory, header.name);
      const folderInTarball = path.dirname(header.name);
      const fileName = path.basename(header.name);
  
      // Always ensure directory exists
      fs.ensureDirSync(path.dirname(fullPath));
  
      // Push the write+index task into the limit-controlled queue:
      const task = limit(async () => {
        // Pipe to disk
        await new Promise<void>((resolve, reject) => {
          const fileWriteStream = fs.createWriteStream(fullPath);
          stream.pipe(fileWriteStream);
          stream.on('error', reject);
          fileWriteStream.on('finish', resolve);
          fileWriteStream.on('error', reject);
        });
  
        // Collect metadata if applicable
        if (
          header.type === 'file' &&
          folderInTarball === 'package' &&
          fileName.endsWith('.json') &&
          fileName !== 'package.json' &&
          !fileName.endsWith('.index.json')
        ) {
          const contentBuffer = await fs.readFile(fullPath, 'utf8');
          try {
            const content = shallowParse(contentBuffer) as PackageResource;
            const indexEntry = this.utils.extractResourceIndexEntry(fileName, content);
            indexEntries.push(indexEntry);
          } catch (err) {
            console.error(`Failed to parse ${fileName}:`, err);
          }
        }
      });
  
      handleEntryPromises.push(task);
  
      // Immediately move on to next entry
      next();
    });
  
    await pipeline(
      tarballStream,
      zlib.createGunzip(),
      extract
    );
  
    await Promise.all(handleEntryPromises);
  
    const indexJson: PackageIndex = {
      'index-version': 2,
      files: indexEntries
    };
    await fs.writeJSON(path.join(tempDirectory, 'package', '.fpi.index.json'), indexJson);
  
    this.logger.info('Extracted to a temporary directory');
    return tempDirectory;
  }

  private async downloadAndExtractTarball(packageObject: PackageIdentifier): Promise<string> {
    const tarballUrl = await this.getTarballUrl(packageObject);
    this.logger.info(`Downloading ${packageObject.id}@${packageObject.version} from ${tarballUrl}`);
    const tarballStream = await this.utils.fetchStream(tarballUrl);
    return await this.extractTarball(tarballStream);
  }

  /**
   * Caches the package in the FHIR package cache directory.
   * If the package is already installed, it will not be reinstalled.
   * @param packageObject The package identifier object
   * @param src The source path of the package to be cached
   * @param move Whether to move the package to the cache or copy it. Defaults to **true**.
   * @returns The path to the cached package directory
   */
  private async cachePackage(packageObject: PackageIdentifier, src: string, move: boolean = true): Promise<string> {
    let finalPath = await this.getPackageDirPath(packageObject);
    if (!await fs.exists(path.join(src, 'package'))) {
      finalPath = path.join(finalPath, 'package');
    }
    const isInstalled = await this.isInstalled(packageObject);
    if (!isInstalled) {
      // try to move the temp dir to the cache, this will fail if pkg was already installed by a parallel process
      try {
        const action = move ? fs.move : fs.copy;
        await action(src, finalPath, { overwrite: false });
        this.logger.info(`Installed ${packageObject.id}@${packageObject.version} in the FHIR package cache: ${finalPath}`);
      }
      catch {
        this.logger.warn(`Package ${packageObject.id}@${packageObject.version} already installed by another process`);
        return finalPath;
      }
    }
    return finalPath;
  }

  /**
   * Extracts the version of the package from a raw package identifier string.
   * Supported formats: `name@version`, `name#version`, or just `name`
   * @param packageId Raw package identifier string
   * @returns The version part or 'latest' if not supplied
   */
  private getVersionFromPackageString(packageId: string): string {
    const byPound = packageId.split('#');
    const byAt = packageId.split('@');
    if (byPound.length === 2) return byPound[1];
    if (byAt.length === 2) return byAt[1];
    return 'latest';
  }

  private async readManifestFile(packageFolder: string): Promise<PackageManifest> {
    const manifestPath = path.join(packageFolder, 'package.json');
    return await fs.readJSON(manifestPath, { encoding: 'utf8' });
  }

  private async installPackageDependencies(packageObject: PackageIdentifier): Promise<void>{
    await this.getPackageIndexFile(packageObject);
    const deps = await this.getDependencies(packageObject);
    for (const dep in deps) {
      if (this.skipExamples && dep.includes('examples')) {
        this.logger.info(`Skipping example package ${dep}@${deps[dep]}`);
        continue;
      } else {
        await this.install(`${dep}@${deps[dep]}`);
      }
    }
  }

  
  // ==== Public methods ====

  /**
   * Takes a PackageIdentifier Object and returns the path to the package folder in the cache
   * @param packageObject A PackageIdentifier Object with both name and version keys
   * @returns The full path to the package directory
   */
  public async getPackageDirPath(packageId: PackageIdentifier | string): Promise<string> {
    try {
      return path.join(this.cachePath, await this.toDirName(packageId));
    } catch (e) {
      throw this.prethrow(e);
    }
  }

  public async isInstalled(packageId: PackageIdentifier | string): Promise<boolean> {
    try {
      return await fs.exists(await this.getPackageDirPath(packageId));      
    } catch (e) {
      throw this.prethrow(e);
    }
  }

  public async getPackageIndexFile(packageId: PackageIdentifier | string): Promise<PackageIndex> {
    try {
      const indexPath = await this.getPackageIndexPath(packageId);
      if (await fs.exists(indexPath)) {
        return await fs.readJSON(indexPath, { encoding: 'utf8' });
      }
      return await this.generatePackageIndex(packageId);
    } catch (e) {
      throw this.prethrow(e);
    }
  }

  public async checkLatestPackageDist(packageName: string): Promise<string> {
    try {
      const packageData = await this.getPackageDataFromRegistry(packageName);
      return packageData['dist-tags']?.latest;
    } catch (e) {
      throw this.prethrow(e);
    }
  }

  public async toPackageObject(packageId: string | PackageIdentifier): Promise<PackageIdentifier> {
    try {
      let packageVersion: string;
      let packageName: string;
      if (typeof packageId === 'string') {
        packageId = packageId.trim();
        if (packageId.length === 0) {
          this.logger.error('Invalid package identifier: empty string');
          throw new Error('Invalid package identifier: empty string');
        }
        packageName = packageId.split('#')[0].split('@')[0];
        packageVersion = this.getVersionFromPackageString(packageId);
      } else {
        packageName = packageId.id;
        packageVersion = packageId.version || 'latest';
      }
      if (packageVersion === 'latest') {
        try {
          packageVersion = await this.checkLatestPackageDist(packageName);
        } catch (e) {
          this.logger.error(`Failed to fetch latest version for package ${packageName}`);
          throw e;
        }
      }
      return { id: packageName, version: packageVersion };
    } catch (e) {
      throw this.prethrow(e);
    }
  }

  public async getManifest(packageId: string | PackageIdentifier): Promise<PackageManifest> {
    try {
      if (typeof packageId === 'string') {
        packageId = await this.toPackageObject(packageId);
      }
      const manifestFile = await this.readManifestFile(path.join(await this.getPackageDirPath(packageId), 'package'));
      if (manifestFile) {
        return manifestFile;
      } else {
        this.logger.warn(`Could not find package manifest for ${packageId.id}@${packageId.version}`);
        return { name: packageId.id, version: packageId.version };
      }
    } catch (e) {
      throw this.prethrow(e);
    }
  }

  /**
   * Get the path to the FHIR package cache directory.
   * This directory is used to store downloaded and extracted FHIR packages.
   * If the directory does not exist, it will be created.
   * @returns {string} The path to the FHIR package cache directory
   */
  public getCachePath(): string {
    return this.cachePath;
  }

  /**
   * Get the logger instance used by this FhirPackageInstaller.
  */
  public getLogger(): ILogger {
    return this.logger;
  }

  public async getDependencies(packageObject: PackageIdentifier) {
    try {
      const deps = (await this.getManifest(packageObject))?.dependencies;
      // special case: some packages refer to hl7.fhir.r4.core as version 4.0.0 instead of 4.0.1
      if (deps && deps['hl7.fhir.r4.core'] === '4.0.0') {
        deps['hl7.fhir.r4.core'] = '4.0.1';
      }
      return deps || {};
    } catch (e) {
      throw this.prethrow(e);
    }    
  }

  public async install(packageId: string | PackageIdentifier): Promise<boolean> {
    try {
      let packageObject: PackageIdentifier;
      if (typeof packageId === 'string') {
        packageId = packageId.trim();
        if (packageId.length === 0) {
          this.logger.error('Invalid package identifier: empty string');
          throw new Error('Invalid package identifier: empty string');
        }
        packageObject = await this.toPackageObject(packageId);
      } else {
        packageObject = packageId;
      }
      const alreadyInstalled = await this.isInstalled(packageObject);
      if (!alreadyInstalled) {
        try {
          const tempPath = await this.downloadAndExtractTarball(packageObject);
          await this.cachePackage(packageObject, tempPath);
        } catch (e) {
          this.logger.error(`Failed to install package ${packageObject.id}@${packageObject.version}`);
          throw e;
        }
      }
  
      await this.installPackageDependencies(packageObject);
      return true;
    } catch (e) {
      throw this.prethrow(e);
    }
  }

<<<<<<< HEAD
=======
  private async installPackageDependencies(packageObject: PackageIdentifier): Promise<void>{
    await this.getPackageIndexFile(packageObject);
    const deps = await this.getDependencies(packageObject);
    
    for (const dep in deps) {
      if (this.skipExamples && dep.includes('examples')) {
        this.logger.info(`Skipping example package ${dep}@${deps[dep]}`);
        continue;
      } else {
        await this.install(`${dep}@${deps[dep]}`);
      }
    }
  }
>>>>>>> 9b0ad7bf

  /**
   * Installs a package from a local file or directory.
   * The package can be a tarball file or a directory containing the package files.
   * @param src The path to the local package file or directory.
   * @param options Options for installing the package.
   * @returns A promise that resolves to true if the package was installed successfully,
   * or false if it was already installed.
   */
  public async installLocalPackage(src: string, options?: InstallPackageOptions): Promise<boolean> {
    try {
      src = src.trim();
      if (src.length === 0) {
        throw new Error('Invalid path: empty string');
      }
      if (!await fs.exists(src)) {
        throw new Error(`Invalid path: ${src} does not exist`);
      }

      const fullPath = path.isAbsolute(src) ? src : path.resolve(src);
      const isDirectory = (await fs.lstat(fullPath)).isDirectory();
      let finalPath: string;

      if (isDirectory) {
        this.logger.info(`Installing package from directory: ${fullPath}`);
        finalPath = fullPath;
      } else {
        this.logger.info(`Installing package from file: ${fullPath}`);
        finalPath = await this.extractTarball(fullPath);
      }
    
      let packageObject: PackageIdentifier;
      if (options?.packageId) {
        packageObject = await this.toPackageObject(options.packageId);
      } else {
        const potentialPackagePath = path.join(finalPath, 'package');
        const manifestFilePath = await fs.exists(potentialPackagePath) ? potentialPackagePath : finalPath;
        const manifest = await this.readManifestFile(manifestFilePath);
        packageObject = { id: manifest.name, version: manifest.version };
      }
        
      const alreadyInstalled = await this.isInstalled(packageObject);
      if (alreadyInstalled && !options?.override) {
        this.logger.info(`Package ${packageObject.id}@${packageObject.version} is already installed`);
        return false;
      } else {
        await fs.remove(await this.getPackageDirPath(packageObject));
      }

      const installedPath = await this.cachePackage(packageObject, finalPath, !isDirectory); // if the source is a file, we can move the temp dir to the cache
      await this.generatePackageIndex(packageObject);
      this.logger.info(`Installed ${packageObject.id}@${packageObject.version} in the FHIR package cache: ${installedPath}`);
    
      if (options?.installDependencies) {
        await this.installPackageDependencies(packageObject);
      }
    } catch (e) {
      throw this.prethrow(e);
    }

    return true;
  }

  /**
   * Downloads a package tarball and optionally extracts it to a destination directory.
   * 
   * Behavior:
   * - If `extract` is false or omitted: downloads the tarball as a .tgz file to the destination directory.
   * - If `extract` is true: downloads and extracts the package into a subdirectory of the destination path.
   *
   * @param packageId A package identifier string or a PackageIdentifier object.
   * @param options Options controlling the download and extraction behavior.
   * @returns 
   * - If `extract` is false: the full path to the downloaded tarball file.
   * - If `extract` is true: the full path to the extracted package directory.
   */
  public async downloadPackage(
    packageId: string | PackageIdentifier,
    options?: DownloadPackageOptions): Promise<string> 
  {
    try {
      const { destination = '.', overwrite = false, extract = false } = options || {} as DownloadPackageOptions;

      const packageObject = await this.toPackageObject(packageId);
      const packageName = `${packageObject.id}@${packageObject.version}`;
      
      let finalPath = destination && path.isAbsolute(destination)
        ? destination
        : path.join(path.resolve(destination ||'.'));
      if (extract) {
        finalPath = path.join(finalPath, await this.toDirName(packageObject));
      } else {
        finalPath = path.join(finalPath, `${packageObject.id}-${packageObject.version}.tgz`);
      }
      this.logger.info(`Downloading ${(extract ? 'and extracting ' : '')}${packageName} to: ${finalPath}`);
  
      try {
        if (extract) {
          const tempDirectory = await this.downloadAndExtractTarball(packageObject);
          await fs.move(tempDirectory, finalPath, { overwrite });
        } else {
          const tempDirectory = await this.downloadTarball(packageObject);
          await fs.move(tempDirectory, finalPath, { overwrite });
        }
        this.logger.info(`Downloaded ${packageName} to: ${finalPath}`);
      } catch (e) {
        this.logger.error(`Failed to download package ${packageName}`);
        throw e;
      }
      return finalPath;
    }
    catch (e) {
      throw this.prethrow(e);
    }
  }
}

/**
 * Default instance export for convenience
 */
const fpi = new FhirPackageInstaller();
export default fpi;

export type {
  ILogger,
  PackageIdentifier,
  PackageIndex,
  PackageManifest,
  FileInPackageIndex,
  PackageResource,
  DownloadPackageOptions,
  InstallPackageOptions
} from './types';<|MERGE_RESOLUTION|>--- conflicted
+++ resolved
@@ -138,44 +138,7 @@
       throw this.prethrow(e);
     }
   }
-<<<<<<< HEAD
-  
-=======
-
-  private fetchJson(url: string): Promise<any> {
-    return this.withRetries(() => new Promise((resolve, reject) => {
-      https.get(url, (res) => {
-        let data = '';
-        res.on('data', (chunk) => (data += chunk));
-        res.on('end', () => {
-          try {
-            resolve(JSON.parse(data));
-          } catch (e) {
-            reject(new Error(`Failed to parse JSON from ${url}: ${e}`));
-          }
-        });
-      }).on('error', reject);
-    }));
-  }  
-
-  private fetchStream(url: string): Promise<Readable> {
-    try {
-      return this.withRetries(() => new Promise((resolve, reject) => {
-        https.get(url, (res) => {
-          if (res.statusCode === 200) {
-            resolve(res);
-          } else {
-            reject(new Error(`Failed to fetch ${url} (status ${res.statusCode})`));
-          }
-        }).on('error', reject);
-      }));      
-    } catch (e) {
-      this.logger.error(`Failed to fetch stream from ${url}`);
-      throw e;
-    }
-  }  
-
->>>>>>> 9b0ad7bf
+  
   private async getPackageDataFromRegistry(packageName: string): Promise<Record<string, any>> {
     return await this.utils.fetchJson(`${this.registryUrl}/${packageName}/`);
   }
@@ -194,36 +157,13 @@
     return url;
   }
 
-<<<<<<< HEAD
-=======
-  private async downloadFile(url: string, destination: string): Promise<void> {
-    try {
-      const tarballStream = await this.fetchStream(url);
-      const fileStream = fs.createWriteStream(destination);
-      await finished(tarballStream.pipe(fileStream));
-    } catch (e) {
-      this.logger.error(`Failed to download file from ${url}`);
-      throw e;
-    }
-  }
-
->>>>>>> 9b0ad7bf
   private async downloadTarball(packageObject: PackageIdentifier): Promise<string> {
     const tempDirectory = temp.mkdirSync();
     const tarballPath = path.join(tempDirectory, `${packageObject.id}-${packageObject.version}.tgz`);
     const tarballUrl = await this.getTarballUrl(packageObject);
     
     this.logger.info(`Downloading ${packageObject.id}@${packageObject.version} from ${tarballUrl}`);
-<<<<<<< HEAD
     await this.utils.downloadFile(tarballUrl, tarballPath);
-=======
-    try {
-      await this.downloadFile(tarballUrl, tarballPath);
-    } catch (e) {
-      this.logger.error(`Failed to download package ${packageObject.id}@${packageObject.version} from ${tarballUrl}`);
-      throw e;
-    }
->>>>>>> 9b0ad7bf
     return tarballPath;
   }
 
@@ -526,22 +466,6 @@
     }
   }
 
-<<<<<<< HEAD
-=======
-  private async installPackageDependencies(packageObject: PackageIdentifier): Promise<void>{
-    await this.getPackageIndexFile(packageObject);
-    const deps = await this.getDependencies(packageObject);
-    
-    for (const dep in deps) {
-      if (this.skipExamples && dep.includes('examples')) {
-        this.logger.info(`Skipping example package ${dep}@${deps[dep]}`);
-        continue;
-      } else {
-        await this.install(`${dep}@${deps[dep]}`);
-      }
-    }
-  }
->>>>>>> 9b0ad7bf
 
   /**
    * Installs a package from a local file or directory.
